--- conflicted
+++ resolved
@@ -57,30 +57,8 @@
     os.path.abspath('')) / "testdata" / "mjoindices_reference" / "EOFs_raw.npz"
 original_omi_explained_variance_file = Path(os.path.abspath('')) / "testdata" / "OriginalOMI" / "omi_var.txt"
 
-<<<<<<< HEAD
-=======
-@pytest.mark.filterwarnings("ignore:References for the sign of the EOFs for DOY1 have to be interpolated")
-def test_if_refdata_isfound_for_correct_spontaneous_sign_changes_in_eof_series():
-    lat = np.array([-10., 0., 10.])
-    long = np.array([0., 5.])
-    eofs = []
-    no_leap = False
-    for doy in range(1, 367):
-        eof1 = np.array([1, 2, 3, 4, 5, 6]) * doy
-        eof2 = np.array([10, 20, 30, 40, 50, 60]) * doy
-        eofs.append(eof.EOFData(lat, long, eof1, eof2))
-    eofs = eof.EOFDataForAllDOYs(eofs, no_leap)
-
-    try:
-        target = omi.correct_spontaneous_sign_changes_in_eof_series(eofs, True)
-    except OSError:
-        pytest.fail("Function failed with OS Error, hence the reference data has probably not been found, which points "
-                    "to an installation problem of the package: ".format(OSError))
-
->>>>>>> f860704b
+
 setups = [(True, 0.99, 0.99), (False, 0.999, 0.999)]
-
-
 @pytest.mark.slow  # noqa: E302
 @pytest.mark.parametrize("use_quick_temporal_filter, expectedCorr1, expectedCorr2", setups)
 @pytest.mark.skipif(not olr_data_filename.is_file(), reason="OLR data file not available")
@@ -129,16 +107,9 @@
     kiladis_pp_params = {"sign_doy1reference": True,
                          "interpolate_eofs": True}
     eofs = omi.calc_eofs_from_olr(interpolated_olr,
-<<<<<<< HEAD
-                                  strict_leap_year_treatment=True,
+                                  leap_year_treatment="strict",
                                   eofs_postprocessing_type="kiladis2014",
                                   eofs_postprocessing_params=kiladis_pp_params)
-=======
-                                  sign_doy1reference=True,
-                                  interpolate_eofs=True,
-                                  strict_leap_year_treatment=True,
-                                  no_leap=False)
->>>>>>> f860704b
     eofs.save_all_eofs_to_npzfile(tmp_path / "test_completeOMIReproduction_strict_leap_year_treatment_EOFs.npz")
 
     # Validate EOFs against original (results are inexact but close)
@@ -277,13 +248,14 @@
     kiladis_pp_params = {"sign_doy1reference": True,
                          "interpolate_eofs": True}
     eofs = omi.calc_eofs_from_olr(interpolated_olr,
-                                  strict_leap_year_treatment=False,
+                                  leap_year_treatment="original",
                                   eofs_postprocessing_type="kiladis2014",
                                   eofs_postprocessing_params=kiladis_pp_params)
     eofs.save_all_eofs_to_npzfile(tmp_path / "test_completeOMIReproduction_EOFs.npz")
 
     # Validate EOFs against original (results are inexact but close)
     orig_eofs = eof.load_all_original_eofs_from_directory(originalOMIDataDirname)
+
 
     corr_1, diff_mean_1, diff_std_1, diff_abs_percent68_1, diff_abs_percent95_1, diff_abs_percent99_1 = mjoindices.evaluation_tools.calc_comparison_stats_for_eofs_all_doys(
         orig_eofs, eofs, 1, exclude_doy366=False, percentage=False, do_print=False)
@@ -347,7 +319,6 @@
     pc_temp_file = tmp_path / "test_completeOMIReproduction_PCs.txt"
     pcs.save_pcs_to_txt_file(pc_temp_file)
 
-<<<<<<< HEAD
     # Validate PCs  against original (results are inexact but close)
     orig_pcs = pc.load_original_pcs_from_txt_file(origOMIPCsFilename)
     # Reload pcs instead of using the calculated ones, because the saving routine has truncated some decimals of the
@@ -406,144 +377,6 @@
         errors.append("mjoindices-reference-validation: PC2 values do not match.")
 
     assert not errors, "errors occurred:\n{}".format("\n".join(errors))
-=======
-        errors = []
-
-        # Calculate EOFs
-        raw_olr = olr.load_noaa_interpolated_olr(olr_data_filename)
-        shorter_olr = olr.restrict_time_coverage(raw_olr, np.datetime64('1979-01-01'), np.datetime64('2012-12-31'))
-        interpolated_olr = olr.interpolate_spatial_grid_to_original(shorter_olr)
-        eofs = omi.calc_eofs_from_olr(interpolated_olr,
-                                      sign_doy1reference=True,
-                                      interpolate_eofs=True,
-                                      strict_leap_year_treatment=False,
-                                      no_leap=False)
-        eofs.save_all_eofs_to_npzfile(tmp_path / "test_completeOMIReproduction_EOFs.npz")
-
-        # Validate EOFs against original (results are inexact but close)
-        orig_eofs = eof.load_all_original_eofs_from_directory(originalOMIDataDirname)
-
-        corr_1, diff_mean_1, diff_std_1, diff_abs_percent68_1, diff_abs_percent95_1, diff_abs_percent99_1 = mjoindices.evaluation_tools.calc_comparison_stats_for_eofs_all_doys(
-            orig_eofs, eofs, 1, exclude_doy366=False, percentage=False, do_print=False)
-        if not np.all(corr_1 > 0.994):
-            errors.append("original-validation: Correlation for EOF1 at least for one DOY too low!")
-        if not np.all(diff_abs_percent99_1 < 0.0084):
-            errors.append("original-validation: 99% percentile for EOF1 at least for one DOY too high!")
-        if not np.all(diff_abs_percent68_1 < 0.0018):
-            errors.append("original-validation: 68% percentile for EOF1 at least for one DOY too high!")
-
-        corr_2, diff_mean_2, diff_std_2, diff_abs_percent68_2, diff_abs_percent95_2, diff_abs_percent99_2 = mjoindices.evaluation_tools.calc_comparison_stats_for_eofs_all_doys(
-            orig_eofs, eofs, 2, exclude_doy366=False, percentage=False, do_print=False)
-        if not np.all(corr_2 > 0.993):
-            errors.append("original-validation: Correlation for EOF2 at least for one DOY too low!")
-        if not np.all(diff_abs_percent99_2 < 0.0065):
-            errors.append("original-validation: 99% percentile for EOF2 at least for one DOY too high!")
-        if not np.all(diff_abs_percent68_2 < 0.0018):
-            errors.append("original-validation: 68% percentile for EOF2 at least for one DOY too high!")
-
-        # Validate explained variance against original (results are inexact but close)
-        orig_explained_variance_1, orig_explained_variance_2 = mjoindices.evaluation_tools.load_omi_explained_variance(
-            original_omi_explained_variance_file)
-
-        corr_var1, diff_mean_var1, diff_std_var1, diff_vec_var1, diff_abs_percent68_var1, diff_abs_percent95_var1, diff_abs_percent99_var1 = mjoindices.evaluation_tools.calc_comparison_stats_for_explained_variance(
-            orig_explained_variance_1, eofs.explained_variance1_for_all_doys(), do_print=False, exclude_doy366=False)
-        if not diff_std_var1 < 0.0008:
-            errors.append(
-                "original-validation: Std.Dev. of the difference of both explained variances for EOF1 is to too high!")
-        if not diff_abs_percent99_var1 < 0.0017:
-            errors.append(
-                "original-validation: 99% percentile of the difference of both explained variances for EOF1 is to too high!")
-        if not diff_abs_percent68_var1 < 0.0009:
-            errors.append(
-                "original-validation: 68% percentile of the difference of both explained variances for EOF1 is to too high!")
-
-        corr_var2, diff_mean_var2, diff_std_var2, diff_vec_var2, diff_abs_percent68_var2, diff_abs_percent95_var2, diff_abs_percent99_var2 = mjoindices.evaluation_tools.calc_comparison_stats_for_explained_variance(
-            orig_explained_variance_2, eofs.explained_variance2_for_all_doys(), do_print=False, exclude_doy366=False)
-        if not diff_std_var2 < 0.0008:
-            errors.append(
-                "original-validation: Std.Dev. of the difference of both explained variances for EOF2 is to too high!")
-        if not diff_abs_percent99_var2 < 0.0018:
-            errors.append(
-                "original-validation: 99% percentile of the difference of both explained variances for EOF2 is to too high!")
-        if not diff_abs_percent68_var2 < 0.001:
-            errors.append(
-                "original-validation: 68% percentile of the difference of both explained variances for EOF2 is to too high!")
-
-        # Validate EOFs against mjoindices own reference (results should be equal)
-        mjoindices_reference_eofs = eof.restore_all_eofs_from_npzfile(mjoindices_reference_eofs_filename)
-        for idx, target_eof in enumerate(eofs.eof_list):
-            if not mjoindices_reference_eofs.eof_list[idx].close(target_eof):
-                errors.append("mjoindices-reference-validation: EOF data at index %i is incorrect" % idx)
-
-        # Calculate PCs
-        raw_olr = olr.load_noaa_interpolated_olr(olr_data_filename)
-        pcs = omi.calculate_pcs_from_olr(raw_olr,
-                                         eofs,
-                                         np.datetime64("1979-01-01"),
-                                         np.datetime64("2018-08-28"),
-                                         use_quick_temporal_filter=False)
-        pc_temp_file = tmp_path / "test_completeOMIReproduction_PCs.txt"
-        pcs.save_pcs_to_txt_file(pc_temp_file)
-
-        # Validate PCs  against original (results are inexact but close)
-        orig_pcs = pc.load_original_pcs_from_txt_file(origOMIPCsFilename)
-        # Reload pcs instead of using the calculated ones, because the saving routine has truncated some decimals of the
-        # reference values. So do the same with the testing target pcs.
-        pcs = pc.load_pcs_from_txt_file(pc_temp_file)
-
-        tempa, tempb, corr_pc1, diff_mean_pc1, diff_std_pc1, diff_ts_abs_pc1, diff_abs_percent68_pc1, diff_abs_percent95_pc1, diff_abs_percent99_pc1 = mjoindices.evaluation_tools.calc_timeseries_agreement(
-            orig_pcs.pc1, orig_pcs.time, pcs.pc1, pcs.time, exclude_doy366=False, do_print=False)
-        if not corr_pc1 > 0.998:
-            errors.append("original-validation: Correlation for PC1 timeseries is to too low!")
-        if not diff_std_pc1 < 0.0458:
-            errors.append("original-validation: Std.Dev. of the difference of both PC1 timeseries is to too high!")
-        if not diff_abs_percent99_pc1 < 0.157:
-            errors.append(
-                "original-validation: 99% percentile of the difference of both PC1 timeseries is to too high!")
-        if not diff_abs_percent68_pc1 < 0.0327:
-            errors.append(
-                "original-validation: 68% percentile of the difference of both PC1 timeseries is to too high!")
-
-        tempa, tempb, corr_pc2, diff_mean_pc2, diff_std_pc2, diff_ts_abs_pc2, diff_abs_percent68_pc2, diff_abs_percent95_pc2, diff_abs_percent99_pc2 = mjoindices.evaluation_tools.calc_timeseries_agreement(
-            orig_pcs.pc2, orig_pcs.time, pcs.pc2, pcs.time, exclude_doy366=False, do_print=False)
-        if not corr_pc2 > 0.998:
-            errors.append("original-validation: Correlation for PC2 timeseries is to too low!")
-        if not diff_std_pc2 < 0.0488:
-            errors.append("original-validation: Std.Dev. of the difference of both PC2 timeseries is to too high!")
-        if not diff_abs_percent99_pc2 < 0.1704:
-            errors.append(
-                "original-validation: 99% percentile of the difference of both PC2 timeseries is to too high!")
-        if not diff_abs_percent68_pc2 < 0.0353:
-            errors.append(
-                "original-validation: 68% percentile of the difference of both PC2 timeseries is to too high!")
-
-        strength = np.sqrt(np.square(pcs.pc1) + np.square(pcs.pc2))
-        orig_strength = np.sqrt(np.square(orig_pcs.pc1) + np.square(orig_pcs.pc2))
-
-        tempa, tempb, corr_strength, diff_mean_strength, diff_std_strength, diff_ts_abs_strength, diff_abs_percent68_strength, diff_abs_percent95_strength, diff_abs_percent99_strength = mjoindices.evaluation_tools.calc_timeseries_agreement(
-            orig_strength, orig_pcs.time, strength, pcs.time, exclude_doy366=False, do_print=False)
-        if not corr_strength > 0.9998:
-            errors.append("original-validation: Correlation for strength timeseries is to too low!")
-        if not diff_std_strength < 0.0103:
-            errors.append("original-validation: Std.Dev. of the difference of both strength timeseries is to too high!")
-        if not diff_abs_percent99_strength < 0.0341:
-            errors.append(
-                "original-validation: 99% percentile of the difference of both strength timeseries is to too high!")
-        if not diff_abs_percent68_strength < 0.0079:
-            errors.append(
-                "original-validation: 68% percentile of the difference of both strength timeseries is to too high!")
-
-        # Validate PCs against mjoindices own reference (results should be equal)
-        mjoindices_reference_pcs = pc.load_pcs_from_txt_file(mjoindices_reference_pcs_filename)
-        if not np.all(mjoindices_reference_pcs.time == pcs.time):
-            errors.append("mjoindices-reference-validation: Dates of PCs do not match.")
-        if not np.allclose(mjoindices_reference_pcs.pc1, pcs.pc1):
-            errors.append("mjoindices-reference-validation: PC1 values do not match.")
-        if not np.allclose(mjoindices_reference_pcs.pc2, pcs.pc2):
-            errors.append("mjoindices-reference-validation: PC2 values do not match.")
-
-        assert not errors, "errors occurred:\n{}".format("\n".join(errors))
->>>>>>> f860704b
 
 
 @pytest.mark.slow
@@ -563,16 +396,9 @@
     kiladis_pp_params = {"sign_doy1reference": True,
                          "interpolate_eofs": True}
     eofs = omi.calc_eofs_from_olr(interpolated_olr,
-<<<<<<< HEAD
-                                  strict_leap_year_treatment=True,
+                                  leap_year_treatment="strict",
                                   eofs_postprocessing_type="kiladis2014",
                                   eofs_postprocessing_params=kiladis_pp_params)
-=======
-                                  sign_doy1reference=True,
-                                  interpolate_eofs=True,
-                                  strict_leap_year_treatment=True,
-                                  no_leap=False)
->>>>>>> f860704b
     eofs.save_all_eofs_to_npzfile(tmp_path / "test_completeOMIReproduction_coarsegrid_EOFs.npz")
 
     # Validate EOFs against mjoindices own reference (results should be equal)
@@ -623,14 +449,9 @@
                          "interpolate_eofs": True}
     eofs = omi.calc_eofs_from_olr(interpolated_olr,
                                   implementation="eofs_package",
-                                  strict_leap_year_treatment=True,
-<<<<<<< HEAD
+                                  leap_year_treatment="strict",
                                   eofs_postprocessing_type="kiladis2014",
                                   eofs_postprocessing_params=kiladis_pp_params)
-=======
-                                  implementation="eofs_package",
-                                  no_leap=False)
->>>>>>> f860704b
     eofs.save_all_eofs_to_npzfile(tmp_path / "test_completeOMIReproduction_strict_leap_year_treatment_EOFs.npz")
 
     # Validate EOFs against mjoindices own reference (results should be equal)
